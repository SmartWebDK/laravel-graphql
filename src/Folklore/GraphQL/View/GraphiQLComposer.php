--- conflicted
+++ resolved
@@ -8,14 +8,10 @@
 {
     public function compose(View $view)
     {
-<<<<<<< HEAD
-        $view->graphqlPath = app('router')->has('graphql.query') ? route('graphql.query') : url('/graphql');
+        $view->graphqlPath = app()->bound('router') && app('router')->has('graphql.query') ?
+            route('graphql.query') : url('/graphql');
         if ('' !== $schema = (string) Route::current()->parameter('graphql_schema')) {
             $view->graphqlPath .= '/'. $schema;
         }
-=======
-        $view->graphqlPath = app()->bound('router') && app('router')->has('graphql.query') ?
-            route('graphql.query') : url('/graphql');
->>>>>>> 2548c936
     }
 }