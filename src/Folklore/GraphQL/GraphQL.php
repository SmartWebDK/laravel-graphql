--- conflicted
+++ resolved
@@ -3,12 +3,11 @@
 use GraphQL\GraphQL as GraphQLBase;
 use GraphQL\Schema;
 use GraphQL\Error\Error;
-<<<<<<< HEAD
-
-=======
->>>>>>> e7ad1aa7
 use GraphQL\Type\Definition\ObjectType;
 use GraphQL\Validator\DocumentValidator;
+use GraphQL\Validator\Rules\DisableIntrospection;
+use GraphQL\Validator\Rules\QueryComplexity;
+use GraphQL\Validator\Rules\QueryDepth;
 
 use Folklore\GraphQL\Error\ValidationError;
 use Folklore\GraphQL\Error\AuthorizationError;
@@ -26,11 +25,8 @@
     protected $schemas = [];
     protected $types = [];
     protected $typesInstances = [];
-<<<<<<< HEAD
-=======
     protected $schema;
     protected $introspectionQuery;
->>>>>>> e7ad1aa7
 
     public function __construct($app)
     {
@@ -43,40 +39,24 @@
             return $schema;
         }
 
-<<<<<<< HEAD
-        $this->clearTypeInstances();
-
-        $schemaName = is_string($schema) ? $schema:config('graphql.schema', 'default');
-
+        //Get the schema
+        $schemaName = is_string($schema) ? $schema : $this->getDefaultSchema();
         if (!is_array($schema) && !isset($this->schemas[$schemaName])) {
             throw new SchemaNotFound('Type '.$schemaName.' not found.');
         }
 
         $schema = is_array($schema) ? $schema:$this->schemas[$schemaName];
 
-=======
-        //Get the schema
-        $schemaName = is_string($schema) ? $schema:$this->getDefaultSchema();
-        if (!is_array($schema) && !isset($this->schemas[$schemaName])) {
-            throw new SchemaNotFound('Type '.$schemaName.' not found.');
-        }
-        $schema = is_array($schema) ? $schema:$this->schemas[$schemaName];
-
         // Get values from the schema
->>>>>>> e7ad1aa7
         $schemaQuery = array_get($schema, 'query', []);
         $schemaMutation = array_get($schema, 'mutation', []);
         $schemaSubscription = array_get($schema, 'subscription', []);
         $schemaTypes = array_get($schema, 'types', []);
 
-<<<<<<< HEAD
-        //Get the types either from the schema, or the global types.
-=======
         // Clear the cache of type instance
         $this->clearTypeInstances();
 
         // Get the types either from the schema, or the global types.
->>>>>>> e7ad1aa7
         $types = [];
         if (sizeof($schemaTypes)) {
             foreach ($schemaTypes as $name => $type) {
@@ -92,29 +72,20 @@
             }
         }
 
-<<<<<<< HEAD
-=======
         // Create the root Query object type
->>>>>>> e7ad1aa7
         $query = $this->objectType($schemaQuery, [
             'name' => 'Query'
         ]);
 
-<<<<<<< HEAD
-=======
         // Create the root Mutation object type
->>>>>>> e7ad1aa7
         $mutation = $this->objectType($schemaMutation, [
             'name' => 'Mutation'
         ]);
 
-<<<<<<< HEAD
         $subscription = $this->objectType($schemaSubscription, [
             'name' => 'Subscription'
         ]);
 
-=======
->>>>>>> e7ad1aa7
         return new Schema([
             'query' => $query,
             'mutation' => !empty($schemaMutation) ? $mutation : null,
@@ -167,15 +138,9 @@
         return $objectType;
     }
 
-<<<<<<< HEAD
     public function query($query, $variables = [], $opts = [])
     {
         $result = $this->queryAndReturnResult($query, $variables, $opts);
-=======
-    public function query($query, $params = [], $opts = [])
-    {
-        $result = $this->queryAndReturnResult($query, $params, $opts);
->>>>>>> e7ad1aa7
 
         if (!empty($result->errors)) {
             $authorizationErrors = array_filter($result->errors, function ($err) {
@@ -199,11 +164,7 @@
         }
     }
 
-<<<<<<< HEAD
     public function queryAndReturnResult($query, $variables = [], $opts = [])
-=======
-    public function queryAndReturnResult($query, $params = [], $opts = [])
->>>>>>> e7ad1aa7
     {
         $root = array_get($opts, 'root', null);
         $context = array_get($opts, 'context', null);
@@ -212,17 +173,11 @@
 
         $schema = $this->schema($schemaName);
 
-<<<<<<< HEAD
         $result = GraphQLBase::executeAndReturnResult($schema, $query, $root, $context, $variables, $operationName);
-=======
-        $result = GraphQLBase::executeAndReturnResult($schema, $query, $root, $context, $params, $operationName);
->>>>>>> e7ad1aa7
 
         return $result;
     }
 
-<<<<<<< HEAD
-=======
     public function introspection($schema = null)
     {
         if (!$schema) {
@@ -277,7 +232,6 @@
         return '('.implode('|', $schemaNames).')';
     }
 
->>>>>>> e7ad1aa7
     public function addTypes($types)
     {
         foreach ($types as $name => $type) {
@@ -290,11 +244,6 @@
         $name = $this->getTypeName($class, $name);
         $this->types[$name] = $class;
 
-<<<<<<< HEAD
-        event(new TypeAdded($class, $name));
-    }
-
-=======
         if ($this->app['events']) {
             $this->app['events']->fire(new TypeAdded($class, $name));
         }
@@ -307,18 +256,13 @@
         }
     }
 
->>>>>>> e7ad1aa7
     public function addSchema($name, $schema)
     {
         $this->schemas[$name] = $schema;
 
-<<<<<<< HEAD
-        event(new SchemaAdded($schema, $name));
-=======
         if ($this->app['events']) {
             $this->app['events']->fire(new SchemaAdded($schema, $name));
         }
->>>>>>> e7ad1aa7
     }
 
     public function clearType($name)
@@ -355,8 +299,6 @@
         return $this->schemas;
     }
 
-<<<<<<< HEAD
-=======
     public function setDefaultSchema($name)
     {
         $this->schema = $name;
@@ -393,7 +335,20 @@
         return $rule->getMaxQueryDepth();
     }
 
->>>>>>> e7ad1aa7
+    public function enableIntrospection()
+    {
+        $rule = DocumentValidator::getRule('DisableIntrospection');
+        $rule->setEnabled(DisableIntrospection::ENABLED);
+        return $rule;
+    }
+
+    public function disableIntrospection()
+    {
+        $rule = DocumentValidator::getRule('DisableIntrospection');
+        $rule->setEnabled(DisableIntrospection::DISABLED);
+        return $rule;
+    }
+
     protected function clearTypeInstances()
     {
         $this->typesInstances = [];
