<?php namespace Folklore\GraphQL;

use Illuminate\Support\Facades\Facade;

class LumenServiceProvider extends ServiceProvider
{
    /**
     * Get the active router.
     *
     * @return Router
     */
    protected function getRouter()
    {
        return $this->app;
    }

    /**
     * Bootstrap any application services.
     *
     * @return void
     */
    public function boot()
    {
        $this->bootPublishes();

        $this->bootTypes();

        $this->bootSchemas();

        $this->bootRouter();

        $this->bootViews();
    }

    /**
     * Bootstrap publishes
     *
     * @return void
     */
    protected function bootPublishes()
    {
        $configPath = __DIR__ . '/../../config';
        $viewsPath = __DIR__.'/../../resources/views';
        $this->mergeConfigFrom($configPath . '/config.php', 'graphql');
        $this->loadViewsFrom($viewsPath, 'graphql');
    }

    /**
     * Bootstrap router
     *
     * @return void
     */
    protected function bootRouter()
    {
<<<<<<< HEAD
        static $registred = false;
        // Check if facades are activated
        if (Facade::getFacadeApplication() == $this->app && !$registred) {
            class_alias(\Folklore\GraphQL\Support\Facades\GraphQL::class, 'GraphQL');
            $registred = true;
        }
=======
        $router = $this->getRouter();
>>>>>>> e7ad1aa7

        // Define routes
        if ($this->app['config']->get('graphql.routes')) {
            include __DIR__.'/routes.php';
        }
    }

    /**
     * Register the helper command to publish the config file
     */
    public function registerCommands()
    {
        parent::registerCommands();

        $this->app->singleton('command.graphql.publish', function ($app) {
            return new \Folklore\GraphQL\Console\PublishCommand($app['files']);
        });

        $this->commands('command.graphql.publish');
    }
}<|MERGE_RESOLUTION|>--- conflicted
+++ resolved
@@ -52,21 +52,28 @@
      */
     protected function bootRouter()
     {
-<<<<<<< HEAD
+        $router = $this->getRouter();
+
+        // Define routes
+        if ($this->app['config']->get('graphql.routes')) {
+            include __DIR__.'/routes.php';
+        }
+    }
+
+    /**
+     * Register facade
+     *
+     * @return void
+     */
+    public function registerGraphQL()
+    {
         static $registred = false;
         // Check if facades are activated
         if (Facade::getFacadeApplication() == $this->app && !$registred) {
             class_alias(\Folklore\GraphQL\Support\Facades\GraphQL::class, 'GraphQL');
             $registred = true;
         }
-=======
-        $router = $this->getRouter();
->>>>>>> e7ad1aa7
-
-        // Define routes
-        if ($this->app['config']->get('graphql.routes')) {
-            include __DIR__.'/routes.php';
-        }
+        parent::registerGraphQL();
     }
 
     /**
