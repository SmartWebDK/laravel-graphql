<?php namespace Folklore\GraphQL;

use Illuminate\Support\Facades\Facade;

class LumenServiceProvider extends ServiceProvider
{
    /**
     * Get the active router.
     *
     * @return Router
     */
    protected function getRouter()
    {
        return $this->app;
    }

<<<<<<< HEAD
    /**
     * Bootstrap any application services.
     *
     * @return void
     */
    public function boot()
    {
        $this->bootPublishes();

        $this->bootRouter();

        $this->bootViews();
    }

=======
>>>>>>> 3c559606
    /**
     * Bootstrap publishes
     *
     * @return void
     */
    protected function bootPublishes()
    {
        $configPath = __DIR__ . '/../../config';
        $viewsPath = __DIR__.'/../../resources/views';
        $this->mergeConfigFrom($configPath . '/config.php', 'graphql');
        $this->loadViewsFrom($viewsPath, 'graphql');
    }

    /**
     * Bootstrap router
     *
     * @return void
     */
    protected function bootRouter()
    {
<<<<<<< HEAD
        // Define routes
=======
>>>>>>> 3c559606
        if ($this->app['config']->get('graphql.routes')) {
            $router = $this->getRouter();
            include __DIR__.'/routes.php';
        }
    }

    /**
     * Register facade
     *
     * @return void
     */
    public function registerGraphQL()
    {
        static $registred = false;
        // Check if facades are activated
        if (Facade::getFacadeApplication() == $this->app && !$registred) {
            class_alias(\Folklore\GraphQL\Support\Facades\GraphQL::class, 'GraphQL');
            $registred = true;
        }
        parent::registerGraphQL();
    }

    /**
     * Register the helper command to publish the config file
     */
    public function registerCommands()
    {
<<<<<<< HEAD
        parent::registerCommands();

        $this->app->singleton('command.graphql.publish', function ($app) {
            return new \Folklore\GraphQL\Console\PublishCommand($app['files']);
        });

        $this->commands('command.graphql.publish');
=======
        parent::registerConsole();

        $this->commands(\Folklore\GraphQL\Console\PublishCommand::class);
>>>>>>> 3c559606
    }
}<|MERGE_RESOLUTION|>--- conflicted
+++ resolved
@@ -1,4 +1,6 @@
-<?php namespace Folklore\GraphQL;
+<?php
+
+namespace Folklore\GraphQL;
 
 use Illuminate\Support\Facades\Facade;
 
@@ -14,23 +16,6 @@
         return $this->app;
     }
 
-<<<<<<< HEAD
-    /**
-     * Bootstrap any application services.
-     *
-     * @return void
-     */
-    public function boot()
-    {
-        $this->bootPublishes();
-
-        $this->bootRouter();
-
-        $this->bootViews();
-    }
-
-=======
->>>>>>> 3c559606
     /**
      * Bootstrap publishes
      *
@@ -51,10 +36,6 @@
      */
     protected function bootRouter()
     {
-<<<<<<< HEAD
-        // Define routes
-=======
->>>>>>> 3c559606
         if ($this->app['config']->get('graphql.routes')) {
             $router = $this->getRouter();
             include __DIR__.'/routes.php';
@@ -82,7 +63,6 @@
      */
     public function registerCommands()
     {
-<<<<<<< HEAD
         parent::registerCommands();
 
         $this->app->singleton('command.graphql.publish', function ($app) {
@@ -90,10 +70,5 @@
         });
 
         $this->commands('command.graphql.publish');
-=======
-        parent::registerConsole();
-
-        $this->commands(\Folklore\GraphQL\Console\PublishCommand::class);
->>>>>>> 3c559606
     }
 }