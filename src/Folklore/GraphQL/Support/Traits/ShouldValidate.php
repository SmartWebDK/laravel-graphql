--- conflicted
+++ resolved
@@ -22,13 +22,9 @@
     {
         $arguments = func_get_args();
 
-<<<<<<< HEAD
         $rules = array_get($this->attributes, 'rules');
         $methodRules = method_exists($this, 'rules') ?
             call_user_func_array([$this, 'rules'], $arguments):[];
-=======
-        $rules = call_user_func_array([$this, 'rules'], $arguments);
->>>>>>> 3ac26d65
         $argsRules = [];
         $args = $this->getArgs();
         foreach ($args as $name => $arg) {
@@ -41,11 +37,7 @@
             }
         }
 
-<<<<<<< HEAD
         return array_merge($rules ? $rules:$methodRules, $argsRules);
-=======
-        return array_merge($rules, $argsRules);
->>>>>>> 3ac26d65
     }
 
     protected function getValidator($args, $rules)
@@ -53,11 +45,7 @@
         return app('validator')->make($args, $rules);
     }
 
-<<<<<<< HEAD
     public function getResolver()
-=======
-    protected function getResolver()
->>>>>>> 3ac26d65
     {
         $resolver = parent::getResolver();
         if (!$resolver) {
@@ -67,11 +55,7 @@
         return function () use ($resolver) {
             $arguments = func_get_args();
 
-<<<<<<< HEAD
             $rules = call_user_func_array([$this, 'getRulesForValidator'], $arguments);
-=======
-            $rules = call_user_func_array([$this, 'getRules'], $arguments);
->>>>>>> 3ac26d65
             if (sizeof($rules)) {
                 $args = array_get($arguments, 1, []);
                 $validator = $this->getValidator($args, $rules);
