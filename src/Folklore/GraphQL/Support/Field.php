<?php

namespace Folklore\GraphQL\Support;

use Illuminate\Support\Fluent;
use Folklore\GraphQL\Error\AuthorizationError;

class Field extends Fluent
{
<<<<<<< HEAD

    /**
     * Override this in your queries or mutations
     * to provide custom authorization
     */
    public function authorize()
    {
        return true;
    }

    public function attributes()
=======
    protected function type()
>>>>>>> e7ad1aa7
    {
        return null;
    }

<<<<<<< HEAD
    public function type()
=======
    protected function attributes()
>>>>>>> e7ad1aa7
    {
        return [];
    }

<<<<<<< HEAD
    public function args()
=======
    protected function args()
>>>>>>> e7ad1aa7
    {
        return [];
    }

<<<<<<< HEAD
    protected function getResolver()
=======
    public function getType()
    {
        $type = array_get($this->attributes, 'type');
        return $type ? $type:$this->type();
    }

    public function setType($type)
    {
        $this->attributes['type'] = $type;
        return $this;
    }

    public function getArgs()
    {
        $args = array_get($this->attributes, 'args');
        return $args ? $args:$this->args();
    }

    public function setArgs($args)
>>>>>>> e7ad1aa7
    {
        $this->attributes['args'] = $args;
        return $this;
    }

    public function getRootResolver()
    {
        $resolver = array_get($this->attributes, 'rootResolver');
        if (!$resolver && method_exists($this, 'resolveRoot')) {
            $resolver = array($this, 'resolveRoot');
        }
        return $resolver;
    }

    public function setRootResolver($resolver)
    {
        $this->attributes['rootResolver'] = $resolver;
        return $this;
    }

    /**
     * Get the resolver of this field. If a resolver was set with the setResolver
     * method, it will be used, otherwise it will use the resolve method (if present).
     * This method wraps the resolver in a closure.
     *
     * @return Closure
     */
    public function getResolver()
    {
        $resolver = array_get($this->attributes, 'resolver');
        if (!$resolver && method_exists($this, 'resolve')) {
            $resolver = array($this, 'resolve');
        }

        if (!$resolver) {
            return null;
        }

<<<<<<< HEAD
        $resolver = array($this, 'resolve');
        $authorize = [$this, 'authorize'];

        return function () use ($resolver, $authorize) {
            $args = func_get_args();

            // Authorize
            if(call_user_func($authorize) != true)
            {
                throw with(new AuthorizationError('Unauthorized'));
            }

=======
        $rootResolver = $this->getRootResolver();

        return function () use ($resolver, $rootResolver) {
            $args = func_get_args();
            if ($rootResolver) {
                $root = call_user_func_array($rootResolver, $args);
                if ($root === null) {
                    return null;
                }
                $args[0] = $root;
            }
>>>>>>> e7ad1aa7
            return call_user_func_array($resolver, $args);
        };
    }

    /**
     * Set the resolver that will be used to resolve this field.
     *
     * @param callable|null $resolver The callable that will be called on resolve
     * @return $this
     */
    public function setResolver($resolver)
    {
        $this->attributes['resolver'] = $resolver;
        return $this;
    }

    /**
     * Get the attributes from the container.
     *
     * @return array
     */
    public function getAttributes()
    {
<<<<<<< HEAD
        $attributes = $this->attributes();
        $args = $this->args();

        $attributes = array_merge($this->attributes, [
            'args' => $args
        ], $attributes);

        $type = $this->type();
        if (isset($type)) {
            $attributes['type'] = $type;
        }

        $resolver = $this->getResolver();
        if (isset($resolver)) {
            $attributes['resolve'] = $resolver;
        }

        return $attributes;
=======
        return array_merge($this->attributes, $this->attributes());
>>>>>>> e7ad1aa7
    }

    /**
     * Convert the Fluent instance to an array.
     *
     * @return array
     */
    public function toArray()
    {
        $attributes = $this->getAttributes();

        $args = $this->getArgs();
        if (sizeof($args)) {
            $attributes['args'] = $args;
        }

        $type = $this->getType();
        if (isset($type)) {
            $attributes['type'] = $type;
        }

        $resolver = $this->getResolver();
        if (isset($resolver)) {
            $attributes['resolve'] = $resolver;
        }

        return $attributes;
    }

    /**
     * Dynamically retrieve the value of an attribute.
     *
     * @param  string  $key
     * @return mixed
     */
    public function __get($key)
    {
        $attributes = $this->getAttributes();
        return isset($attributes[$key]) ? $attributes[$key]:null;
    }

    /**
     * Dynamically check if an attribute is set.
     *
     * @param  string  $key
     * @return void
     */
    public function __isset($key)
    {
        $attributes = $this->getAttributes();
        return isset($attributes[$key]);
    }
}<|MERGE_RESOLUTION|>--- conflicted
+++ resolved
@@ -7,7 +7,6 @@
 
 class Field extends Fluent
 {
-<<<<<<< HEAD
 
     /**
      * Override this in your queries or mutations
@@ -18,35 +17,21 @@
         return true;
     }
 
-    public function attributes()
-=======
     protected function type()
->>>>>>> e7ad1aa7
     {
         return null;
     }
 
-<<<<<<< HEAD
-    public function type()
-=======
     protected function attributes()
->>>>>>> e7ad1aa7
     {
         return [];
     }
 
-<<<<<<< HEAD
-    public function args()
-=======
     protected function args()
->>>>>>> e7ad1aa7
     {
         return [];
     }
 
-<<<<<<< HEAD
-    protected function getResolver()
-=======
     public function getType()
     {
         $type = array_get($this->attributes, 'type');
@@ -66,7 +51,6 @@
     }
 
     public function setArgs($args)
->>>>>>> e7ad1aa7
     {
         $this->attributes['args'] = $args;
         return $this;
@@ -105,23 +89,18 @@
             return null;
         }
 
-<<<<<<< HEAD
-        $resolver = array($this, 'resolve');
-        $authorize = [$this, 'authorize'];
+        $authorize = array_get($this->attributes, 'authorize');
+        if (!$authorize && method_exists($this, 'authorize')) {
+            $authorize = array($this, 'authorize');
+        }
 
-        return function () use ($resolver, $authorize) {
-            $args = func_get_args();
+        $rootResolver = $this->getRootResolver();
 
-            // Authorize
-            if(call_user_func($authorize) != true)
-            {
-                throw with(new AuthorizationError('Unauthorized'));
+        return function () use ($authorize, $rootResolver, $resolver) {
+            if ($authorize && call_user_func($authorize) !== true) {
+                throw new AuthorizationError('Unauthorized');
             }
 
-=======
-        $rootResolver = $this->getRootResolver();
-
-        return function () use ($resolver, $rootResolver) {
             $args = func_get_args();
             if ($rootResolver) {
                 $root = call_user_func_array($rootResolver, $args);
@@ -130,7 +109,6 @@
                 }
                 $args[0] = $root;
             }
->>>>>>> e7ad1aa7
             return call_user_func_array($resolver, $args);
         };
     }
@@ -154,28 +132,7 @@
      */
     public function getAttributes()
     {
-<<<<<<< HEAD
-        $attributes = $this->attributes();
-        $args = $this->args();
-
-        $attributes = array_merge($this->attributes, [
-            'args' => $args
-        ], $attributes);
-
-        $type = $this->type();
-        if (isset($type)) {
-            $attributes['type'] = $type;
-        }
-
-        $resolver = $this->getResolver();
-        if (isset($resolver)) {
-            $attributes['resolve'] = $resolver;
-        }
-
-        return $attributes;
-=======
         return array_merge($this->attributes, $this->attributes());
->>>>>>> e7ad1aa7
     }
 
     /**
