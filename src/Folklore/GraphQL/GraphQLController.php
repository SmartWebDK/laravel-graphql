--- conflicted
+++ resolved
@@ -1,10 +1,6 @@
 <?php namespace Folklore\GraphQL;
 
 use Illuminate\Http\Request;
-<<<<<<< HEAD
-use Illuminate\Http\Response;
-=======
->>>>>>> e7ad1aa7
 
 class GraphQLController extends Controller
 {
@@ -17,7 +13,6 @@
             $schema = config('graphql.schema');
         }
 
-<<<<<<< HEAD
         if (!$isBatch) {
             $data = $this->executeQuery($schema, $inputs);
         } else {
@@ -26,12 +21,6 @@
                 $data[] = $this->executeQuery($schema, $input);
             }
         }
-=======
-        $variablesInputName = config('graphql.variables_input_name', 'variables');
-        $query = $request->get('query');
-        $params = $request->get($variablesInputName);
-        $operationName = $request->get('operationName', null);
->>>>>>> e7ad1aa7
 
         if ($data === null) {
             return response()->json([
