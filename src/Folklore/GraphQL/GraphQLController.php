<?php namespace Folklore\GraphQL;

use Illuminate\Http\Request;

class GraphQLController extends Controller
{
    public function query(Request $request, $schema = null)
    {
        $isBatch = false;
        $requestVariables = $request->all();
        if(isset($requestVariables[0])) {
            $isBatch = true;
        }
        if (!$schema) {
            $schema = config('graphql.schema');
        }
        $variableInputName = config('graphql.variables_input_name', 'params');

        if (!$isBatch) {
            return $this->execQuery($schema, $variableInputName, $requestVariables);
        }

        $results = [];
        foreach ($requestVariables as $data) {
            $results[] = $this->execQuery($schema, $variableInputName, $data);
        }
        return $results;
    }

    public function execQuery($schema, $variableInputName, $data) {
        $query = $data['query'];
        $params = isset($data[$variableInputName]) ? $data[$variableInputName] : null;
        if (is_string($params)) {
            $params = json_decode($params, true);
        }
        $operationName = isset($data['operationName']) ? $data['operationName'] : null;
        $context = $this->queryContext($query, $params, $schema);
<<<<<<< HEAD

        $data = app('graphql')->query($query, $params, [
=======
        return app('graphql')->query($query, $params, [
>>>>>>> 2118f788
            'context' => $context,
            'schema' => $schema,
            'operationName' => $operationName
        ]);

        $headers = config('graphql.headers', []);
        $options = config('graphql.json_encoding_options', 0);
        return response()->json($data, 200, $headers, $options);
    }

    protected function queryContext($query, $params, $schema)
    {
        try {
            return app('auth')->user();
        } catch (\Exception $e) {
            return null;
        }
    }
}<|MERGE_RESOLUTION|>--- conflicted
+++ resolved
@@ -6,52 +6,45 @@
 {
     public function query(Request $request, $schema = null)
     {
-        $isBatch = false;
-        $requestVariables = $request->all();
-        if(isset($requestVariables[0])) {
-            $isBatch = true;
-        }
+        $inputs = $request->all();
+        $isBatch = array_keys($inputs) === range(0, count($inputs) - 1);
+
         if (!$schema) {
             $schema = config('graphql.schema');
         }
-        $variableInputName = config('graphql.variables_input_name', 'params');
 
         if (!$isBatch) {
-            return $this->execQuery($schema, $variableInputName, $requestVariables);
+            $data = $this->executeQuery($schema, $inputs);
+        } else {
+            $data = [];
+            foreach ($inputs as $input) {
+                $data[] = $this->executeQuery($schema, $input);
+            }
         }
-
-        $results = [];
-        foreach ($requestVariables as $data) {
-            $results[] = $this->execQuery($schema, $variableInputName, $data);
-        }
-        return $results;
-    }
-
-    public function execQuery($schema, $variableInputName, $data) {
-        $query = $data['query'];
-        $params = isset($data[$variableInputName]) ? $data[$variableInputName] : null;
-        if (is_string($params)) {
-            $params = json_decode($params, true);
-        }
-        $operationName = isset($data['operationName']) ? $data['operationName'] : null;
-        $context = $this->queryContext($query, $params, $schema);
-<<<<<<< HEAD
-
-        $data = app('graphql')->query($query, $params, [
-=======
-        return app('graphql')->query($query, $params, [
->>>>>>> 2118f788
-            'context' => $context,
-            'schema' => $schema,
-            'operationName' => $operationName
-        ]);
 
         $headers = config('graphql.headers', []);
         $options = config('graphql.json_encoding_options', 0);
         return response()->json($data, 200, $headers, $options);
     }
 
-    protected function queryContext($query, $params, $schema)
+    protected function executeQuery($schema, $input)
+    {
+        $variablesInputName = config('graphql.variables_input_name', 'variables');
+        $query = array_get($input, 'query');
+        $variables = array_get($input, $variablesInputName);
+        if (is_string($variables)) {
+            $variables = json_decode($variables, true);
+        }
+        $operationName = array_get($input, 'operationName');
+        $context = $this->queryContext($query, $variables, $schema);
+        return app('graphql')->query($query, $variables, [
+            'context' => $context,
+            'schema' => $schema,
+            'operationName' => $operationName
+        ]);
+    }
+
+    protected function queryContext($query, $variables, $schema)
     {
         try {
             return app('auth')->user();
