--- conflicted
+++ resolved
@@ -2,81 +2,6 @@
 
 
 return [
-
-<<<<<<< HEAD
-    /*
-     * The prefix for routes
-     */
-    'prefix' => 'graphql',
-
-    /*
-     * The routes to make GraphQL request. Either a string that will apply
-     * to both query and mutation or an array containing the key 'query' and/or
-     * 'mutation' with the according Route
-     *
-     * Example:
-     *
-     * Same route for both query and mutation
-     *
-     * 'routes' => [
-     *     'query' => 'query/{graphql_schema?}',
-     *     'mutation' => 'mutation/{graphql_schema?}',
-     *      mutation' => 'graphiql'
-     * ]
-     *
-     * you can also disable routes by setting routes to null
-     *
-     * 'routes' => null,
-     */
-    'routes' => '{graphql_schema?}',
-
-    /*
-     * The controller to use in GraphQL requests. Either a string that will apply
-     * to both query and mutation or an array containing the key 'query' and/or
-     * 'mutation' with the according Controller and method
-     *
-     * Example:
-     *
-     * 'controllers' => [
-     *     'query' => '\Folklore\GraphQL\GraphQLController@query',
-     *     'mutation' => '\Folklore\GraphQL\GraphQLController@mutation'
-     * ]
-     */
-    'controllers' => \Folklore\GraphQL\GraphQLController::class.'@query',
-
-    /*
-     * The name of the input variable that contain variables when you query the
-     * endpoint. Most libraries use "variables", you can change it here in case you need it.
-     * In previous versions, the default used to be "params"
-     */
-    'variables_input_name' => 'variables',
-
-    /*
-     * Any middleware for the 'graphql' route group
-     */
-    'middleware' => [],
-
-    /*
-     * Any headers that will be added to the response returned by the default controller
-     */
-    'headers' => [],
-
-    /*
-     * Any JSON encoding options when returning a response from the default controller
-     * See http://php.net/manual/function.json-encode.php for the full list of options
-     */
-    'json_encoding_options' => 0,
-
-    /*
-     * Config for GraphiQL (see (https://github.com/graphql/graphiql).
-     * To dissable GraphiQL, set this to null
-     */
-    'graphiql' => [
-        'routes' => '/graphiql/{graphql_schema?}',
-        'controller' => \Folklore\GraphQL\GraphQLController::class.'@graphiql',
-        'middleware' => [],
-        'view' => 'graphql::graphiql'
-    ],
 
     /*
      * The name of the default schema used when no arguments are provided
@@ -105,56 +30,17 @@
      *          ],
      *          'mutation' => [
      *
+     *          ],
+     *          'types' => [
+     *
      *          ]
      *     ]
      * ]
      */
-=======
-    // The name of the default schema used when no argument is provided
-    // to GraphQL::schema() or when the routes are used without the {graphql_schema}
-    // parameter.
-    'schema' => 'default',
-
-    // The list of schemas for you graphql server. It expects an array to provide
-    // both the 'query' fields and the 'mutation' fields. You can also
-    // provide directly an instance of GraphQL\Schema
-    //
-    // Example:
-    //
-    // 'schemas' => [
-    //     'default' => [
-    //         'query' => [
-    //              'users' => \App\GraphQL\Query\UsersQuery::class
-    //          ],
-    //          'mutation' => [
-    //              'updateUserName' => \App\GraphQL\Mutation\UpdateUserNameMutation::class
-    //          ]
-    //     ],
-    // ]
-    //
-    // If you don't specify a key, the "name" attribute of your Query or Mutation
-    // will be used.
-    //
-    // [
-    //     'query' => [
-    //          \App\GraphQL\Query\UsersQuery::class
-    //      ],
-    //      'mutation' => [
-    //          \App\GraphQL\Mutation\UpdateUserNameMutation::class
-    //      ]
-    // ]
-    //
-    // You can also use directly \GraphQL\Schema
-    //
-    // 'schemas' => [
-    //     'default' => new \GraphQL\Schema($config)
-    // ]
-    //
->>>>>>> e7ad1aa7
     'schemas' => [
         'default' => [
             'query' => [
-                
+
             ],
             'mutation' => [
 
@@ -162,24 +48,6 @@
         ]
     ],
 
-<<<<<<< HEAD
-    /*
-     * The types available in the application. You can access them from the
-     * facade like this: GraphQL::type('user')
-     *
-     * Example:
-     *
-     * 'types' => [
-     *     'user' => 'App\GraphQL\Type\UserType'
-     * ]
-     *
-     * or without specifying a key (it will use the ->name property of your type)
-     *
-     * 'types' =>
-     *     'App\GraphQL\Type\UserType'
-     * ]
-     */
-=======
     // The types available in the application. You can then access it from the
     // facade like this: GraphQL::type('User')
     //
@@ -195,12 +63,77 @@
     //     App\GraphQL\Type\UserType::class
     // ]
     //
->>>>>>> e7ad1aa7
     'types' => [
 
     ],
 
-<<<<<<< HEAD
+    /*
+     * The prefix for routes
+     */
+    'prefix' => 'graphql',
+
+    /*
+     * The routes to make GraphQL request. Either a string that will apply
+     * to both query and mutation or an array containing the key 'query' and/or
+     * 'mutation' with the according Route
+     *
+     * Example:
+     *
+     * Same route for both query and mutation
+     *
+     * 'routes' => [
+     *     'query' => 'query/{graphql_schema?}',
+     *     'mutation' => 'mutation/{graphql_schema?}',
+     *      graphiql' => 'graphiql'
+     * ]
+     *
+     * you can also disable routes by setting routes to null
+     *
+     * 'routes' => null,
+     */
+    'routes' => [
+        'query' => '{graphql_schema?}',
+        'mutation' => '{graphql_schema?}',
+        'graphiql' => 'graphiql'
+    ],
+
+    /*
+     * The controller to use in GraphQL requests. Either a string that will apply
+     * to both query and mutation or an array containing the key 'query' and/or
+     * 'mutation' with the according Controller and method
+     *
+     * Example:
+     *
+     * 'controllers' => [
+     *     'query' => '\Folklore\GraphQL\GraphQLController@query',
+     *     'mutation' => '\Folklore\GraphQL\GraphQLController@mutation'
+     * ]
+     */
+    'controllers' => \Folklore\GraphQL\GraphQLController::class.'@query',
+
+    /*
+     * The name of the input variable that contain variables when you query the
+     * endpoint. Most libraries use "variables", you can change it here in case you need it.
+     * In previous versions, the default used to be "params"
+     */
+    'variables_input_name' => 'variables',
+
+    /*
+     * Any middleware for the 'graphql' route group
+     */
+    'middleware' => [],
+
+    /*
+     * Any headers that will be added to the response returned by the default controller
+     */
+    'headers' => [],
+
+    /*
+     * Any JSON encoding options when returning a response from the default controller
+     * See http://php.net/manual/function.json-encode.php for the full list of options
+     */
+    'json_encoding_options' => 0,
+
     /*
      * This callable will receive all the Exception objects that are caught by GraphQL.
      * The method should return an array representing the error.
@@ -212,100 +145,44 @@
      *     'locations' => []
      * ]
      */
-=======
-    // The prefix for routes. You can remove it by setting it to null.
-    'routes_prefix' => 'graphql',
-
-    // The routes to make GraphQL request. By default, both query and mutation
-    // are set to {graphql_schema?} so you can make requests to /graphql or
-    // /graphql/name_of_the_schema
-    //
-    // You can define other routes, like this:
-    //
-    // 'routes' => [
-    //     'query' => 'other_query/{graphql_schema?}',
-    //     'mutation' => 'mutation/{graphql_schema?}'
-    // ]
-    //
-    // Or disable routes by setting routes to null
-    //
-    // 'routes' => null,
-    //
-    'routes' => [
-        'query' => '{graphql_schema?}',
-        'mutation' => '{graphql_schema?}'
-    ],
-
-    // The controller to use in GraphQL request. It expect an array containing
-    // the key 'query' and/or 'mutation' with the according Controller path
-    //
-    // Example:
-    //
-    // 'controllers' => [
-    //     'query' => '\Folklore\GraphQL\GraphQLController@query',
-    //     'mutation' => '\Folklore\GraphQL\GraphQLController@mutation'
-    // ]
-    //
-    'controllers' => [
-        'query' => '\Folklore\GraphQL\GraphQLController@query',
-        'mutation' => '\Folklore\GraphQL\GraphQLController@query'
-    ],
-    
-    // The name of the input that will contains variables when you query the endpoint.
-    // Some library use "variables", you can change it here.
-    'request_variables_name' => 'variables',
-
-    // Any middleware for the graphql routes group
-    'middleware' => [],
-
-    // This callable will received every Error objects for each errors GraphQL catch.
-    // The method should return an array representing the error.
-    //
-    // Typically:
-    // [
-    //     'message' => '',
-    //     'locations' => []
-    // ]
-    //
->>>>>>> e7ad1aa7
     'error_formatter' => [\Folklore\GraphQL\GraphQL::class, 'formatError'],
-    
+
     // Introspection configuration
     'introspection' => [
-        
+
         // Contains the path to the introspection query
         // https://github.com/graphql/graphql-js/blob/master/src/utilities/introspectionQuery.js
         'query' => base_path('resources/graphql/introspection.txt'),
-        
+
         // Used by the "make:graphql:schema" command as a default path for
         // saving generated schema.
         'schema_output' => base_path('resources/graphql/schema.json')
     ],
-    
+
     // Relay configuration
     'relay' => [
-        
+
         // Define the schemas on which you would like to use relay. It will
         // automatically add the node query defined below to those schemas.
         // The parameter can be a string, an array of names or "*" for all schemas.
         'schemas' => 'default',
-        
+
         // The Query class used for the node query
         'query' => [
             'node' => \Folklore\GraphQL\Relay\NodeQuery::class
         ],
-        
+
         // The Type classes used for the Node interface and the PageInfo
         'types' => [
             'Node' => \Folklore\GraphQL\Relay\NodeInterface::class,
             'PageInfo' => \Folklore\GraphQL\Relay\PageInfoType::class
         ]
     ],
-    
+
     // Config for GraphiQL (https://github.com/graphql/graphiql).
     // To disable GraphiQL, set this to null.
     'graphiql' => [
-        'routes' => '/graphiql',
+        'routes' => '/graphiql/{graphql_schema?}',
         'middleware' => [],
         'view' => 'graphql::graphiql',
         'composer' => \Folklore\GraphQL\View\GraphiQLComposer::class
