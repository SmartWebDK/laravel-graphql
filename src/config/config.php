<?php


return [

    // The prefix for routes
    'prefix' => 'graphql',

    // The routes to make GraphQL request. Either a string that will apply
    // to both query and mutation or an array containing the key 'query' and/or
    // 'mutation' with the according Route
    //
    // Example:
    //
    // Same route for both query and mutation
    //
    // 'routes' => 'path/to/query/{graphql_schema?}',
    //
    // or define each routes
    //
    // 'routes' => [
    //     'query' => 'query/{graphql_schema?}',
    //     'mutation' => 'mutation/{graphql_schema?}',
    //     'mutation' => 'graphiql'
    // ]
    //
    // you can also disable routes by setting routes to null
    //
    // 'routes' => null,
    //
    'routes' => '{graphql_schema?}',

    // The controller to use in GraphQL request. Either a string that will apply
    // to both query and mutation or an array containing the key 'query' and/or
    // 'mutation' with the according Controller and method
    //
    // Example:
    //
    // 'controllers' => [
    //     'query' => '\Folklore\GraphQL\GraphQLController@query',
    //     'mutation' => '\Folklore\GraphQL\GraphQLController@mutation'
    // ]
    //
    'controllers' => \Folklore\GraphQL\GraphQLController::class.'@query',

    // The name of the input that contain variables when you query the endpoint.
<<<<<<< HEAD
    // Some library use "variables", you can change it here. "params" will stay
    // the default for now but will be changed to "variables" in the next major
    // release.
=======
    // Most library use "variables", you can change it here in case you need it.
    // In previous versions, the default used to be "params"
>>>>>>> 19630101
    'variables_input_name' => 'variables',

    // Any middleware for the graphql route group
    'middleware' => [],

    // Config for GraphiQL (https://github.com/graphql/graphiql).
    // To disable GraphiQL, set this to null.
    'graphiql' => [
        'routes' => '/graphiql',
        'middleware' => [],
        'view' => 'graphql::graphiql'
    ],

    // The name of the default schema used when no argument is provided
    // to GraphQL::schema() or when the route is used without the graphql_schema
    // parameter.
    'schema' => 'default',

    // The schemas for query and/or mutation. It expects an array to provide
    // both the 'query' fields and the 'mutation' fields. You can also
    // provide directly an object GraphQL\Schema
    //
    // Example:
    //
    // 'schemas' => [
    //     'default' => new Schema($config)
    // ]
    //
    // or
    //
    // 'schemas' => [
    //     'default' => [
    //         'query' => [
    //              'users' => 'App\GraphQL\Query\UsersQuery'
    //          ],
    //          'mutation' => [
    //
    //          ]
    //     ]
    // ]
    //
    'schemas' => [
        'default' => [
            'query' => [

            ],
            'mutation' => [

            ]
        ]
    ],

    // The types available in the application. You can then access it from the
    // facade like this: GraphQL::type('user')
    //
    // Example:
    //
    // 'types' => [
    //     'user' => 'App\GraphQL\Type\UserType'
    // ]
    //
    // or whitout specifying a key (it will use the ->name property of your type)
    //
    // 'types' => [
    //     'App\GraphQL\Type\UserType'
    // ]
    //
    'types' => [

    ],

    // This callable will received every Error objects for each errors GraphQL catch.
    // The method should return an array representing the error.
    //
    // Typically:
    // [
    //     'message' => '',
    //     'locations' => []
    // ]
    //
    'error_formatter' => [\Folklore\GraphQL\GraphQL::class, 'formatError'],

    // Options to limit the query complexity and depth. See the doc
    // @ https://github.com/webonyx/graphql-php#security
    // for details. Disabled by default.
    'security' => [
        'query_max_complexity' => null,
        'query_max_depth' => null
    ]
];<|MERGE_RESOLUTION|>--- conflicted
+++ resolved
@@ -44,14 +44,8 @@
     'controllers' => \Folklore\GraphQL\GraphQLController::class.'@query',
 
     // The name of the input that contain variables when you query the endpoint.
-<<<<<<< HEAD
-    // Some library use "variables", you can change it here. "params" will stay
-    // the default for now but will be changed to "variables" in the next major
-    // release.
-=======
     // Most library use "variables", you can change it here in case you need it.
     // In previous versions, the default used to be "params"
->>>>>>> 19630101
     'variables_input_name' => 'variables',
 
     // Any middleware for the graphql route group
