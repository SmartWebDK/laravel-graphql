--- conflicted
+++ resolved
@@ -12,8 +12,7 @@
 
 #### Dependencies:
 
-* [Laravel 5.x](https://github.com/laravel/laravel)
-* or [Lumen](https://github.com/laravel/lumen)
+* [Laravel 5.x](https://github.com/laravel/laravel) or [Lumen](https://github.com/laravel/lumen)
 * [GraphQL PHP](https://github.com/webonyx/graphql-php)
 
 
@@ -355,8 +354,7 @@
 Add the query to the `config/graphql.php` configuration file
 
 ```php
-<<<<<<< HEAD
-    
+
     'schemas' => [
 		'default' => [
 			'query' => [
@@ -368,26 +366,6 @@
 
 ```
 
-=======
-
-    'schema' => [
-		'query' => [
-			'users' => 'App\GraphQL\Query\UsersQuery'
-		],
-		// ...
-	]
-
-```
-
-Or using the `GraphQL` facade
-
-```php
-
-    GraphQL::addQuery('App\GraphQL\Query\UsersQuery', 'users');
-
-```
-
->>>>>>> 3903679f
 And that's it. You should be able to query GraphQL with a request to the url `/graphql` (or anything you choose in your config). Try a GET request with the following `query` input
 
 ```
@@ -473,17 +451,7 @@
 
 ```
 
-<<<<<<< HEAD
-=======
-Or using the `GraphQL` facade
-
-```php
-
-    GraphQL::addMutation('App\GraphQL\Mutation\UpdateUserPasswordMutation', 'updateUserPassword');
-
-```
-
->>>>>>> 3903679f
+
 You should then be able to use the following query on your endpoint to do the mutation.
 
 ```
@@ -755,13 +723,8 @@
 				'email' => ['name' => 'email', 'type' => Type::string()]
 			];
 		}
-<<<<<<< HEAD
-        
+
 		public function resolve($root, $args, $context, ResolveInfo $info)
-=======
-
-		public function resolve($root, $args, ResolveInfo $info)
->>>>>>> 3903679f
 		{
 			$fields = $info->getFieldSelection($depth = 3);
 
