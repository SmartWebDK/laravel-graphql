# Laravel GraphQL

Use Facebook GraphQL with Laravel 5 or Lumen. It is based on the PHP implementation [here](https://github.com/webonyx/graphql-php). You can find more information about GraphQL in the [GraphQL Introduction](http://facebook.github.io/react/blog/2015/05/01/graphql-introduction.html) on the [React](http://facebook.github.io/react) blog or you can read the [GraphQL specifications](https://facebook.github.io/graphql/). This is a work in progress.

This package is compatible with Eloquent model (or any other data source). See the example below.

[![Latest Stable Version](https://poser.pugx.org/folklore/graphql/v/stable.svg)](https://packagist.org/packages/folklore/graphql)
[![Build Status](https://travis-ci.org/Folkloreatelier/laravel-graphql.png?branch=master)](https://travis-ci.org/Folkloreatelier/laravel-graphql)
[![Total Downloads](https://poser.pugx.org/folklore/graphql/downloads.svg)](https://packagist.org/packages/folklore/graphql)

----
### To use laravel-graphql with Relay, check the [feature/relay](https://github.com/Folkloreatelier/laravel-graphql/tree/feature/relay) branch.
----

## Installation

Version 1.0 is released. If you are upgrading from older version, you can check [Upgrade to 1.0](docs/upgrade.md).

#### Dependencies:

* [Laravel 5.x](https://github.com/laravel/laravel) or [Lumen](https://github.com/laravel/lumen)
* [GraphQL PHP](https://github.com/webonyx/graphql-php)


**1-** Require the package via Composer in your `composer.json`.
```json
{
	"require": {
		"folklore/graphql": "~1.0.0"
	}
}
```

**2-** Run Composer to install or update the new requirement.

```bash
$ composer install
```

or

```bash
$ composer update
```

### Laravel 5.x

**1-** Add the service provider to your `app/config/app.php` file
```php
'Folklore\GraphQL\ServiceProvider',
```

**2-** Add the facade to your `app/config/app.php` file
```php
'GraphQL' => 'Folklore\GraphQL\Support\Facades\GraphQL',
```

**3-** Publish the configuration file

```bash
$ php artisan vendor:publish --provider="Folklore\GraphQL\ServiceProvider"
```

**4-** Review the configuration file

```
config/graphql.php
```

### Lumen

**1-** Load the service provider in `bootstrap/app.php`
```php
$app->register(Folklore\GraphQL\LumenServiceProvider::class);
```

**2-** For using the facade you have to uncomment the line `$app->withFacades();` in `bootstrap/app.php`

After uncommenting this line you have the `GraphQL` facade enabled

```php
$app->withFacades();
```

**3-** Publish the configuration file

```bash
$ php artisan graphql:publish
```

**4-** Load configuration file in `bootstrap/app.php`

*Important*: this command needs to be executed before the registration of the service provider

```php
$app->configure('graphql');
...
$app->register(Folklore\GraphQL\LumenServiceProvider::class)
```

**5-** Review the configuration file

```
config/graphql.php
```

## Documentation

- [Upgrade to 1.0](docs/upgrade.md)

## Usage

- [Schemas](#schemas)
- [Creating a query](#creating-a-query)
- [Creating a mutation](#creating-a-mutation)
- [Adding validation to mutation](#adding-validation-to-mutation)

#### Advanced Usage
- [Query variables](docs/advanced.md#query-variables)
- [Custom field](docs/advanced.md#custom-field)
- [Eager loading relationships](docs/advanced.md#eager-loading-relationships)

### Schemas
Starting from version 1.0, you can define multiple schemas. Having multiple schemas can be useful if, for example, you want an endpoint that is public and another one that needs authentication.

You can define multiple schemas in the config:

```php

'schema' => 'default',

'schemas' => [
	'default' => [
		'query' => [
			//'users' => 'App\GraphQL\Query\UsersQuery'
		],
		'mutation' => [
			//'updateUserEmail' => 'App\GraphQL\Query\UpdateUserEmailMutation'
		]
	],
	'secret' => [
		'query' => [
			//'users' => 'App\GraphQL\Query\UsersQuery'
		],
		'mutation' => [
			//'updateUserEmail' => 'App\GraphQL\Query\UpdateUserEmailMutation'
		]
	]
]

```

Or you can add schema using the facade:

```php

GraphQL::addSchema('secret', [
	'query' => [
		'users' => 'App\GraphQL\Query\UsersQuery'
	],
	'mutation' => [
		'updateUserEmail' => 'App\GraphQL\Query\UpdateUserEmailMutation'
	]
]);

```

Afterwards, you can build the schema using the facade:

```php

// Will return the default schema defined by 'schema' in the config
$schema = GraphQL::schema();

// Will return the 'secret' schema
$schema = GraphQL::schema('secret');

// Will build a new schema
$schema = GraphQL::schema([
	'query' => [
		//'users' => 'App\GraphQL\Query\UsersQuery'
	],
	'mutation' => [
		//'updateUserEmail' => 'App\GraphQL\Query\UpdateUserEmailMutation'
	]
]);

```

Or you can request the endpoint for a specific schema

```
// Default schema
http://homestead.app/graphql?query=query+FetchUsers{users{id,email}}

// Secret schema
http://homestead.app/graphql/secret?query=query+FetchUsers{users{id,email}}
```

### Creating a query

First you need to create a type.

```php

namespace App\GraphQL\Type;

use GraphQL\Type\Definition\Type;
use Folklore\GraphQL\Support\Type as GraphQLType;

class UserType extends GraphQLType {

<<<<<<< HEAD
	protected $attributes = [
=======
	/*
	 * Uncomment following line to make the type input object.
	 * http://graphql.org/learn/schema/#input-types
	 */
	// protected $inputObject = true;

    protected $attributes = [
>>>>>>> cfe74fdc
		'name' => 'User',
		'description' => 'A user'
	];

	public function fields()
	{
		return [
			'id' => [
				'type' => Type::nonNull(Type::string()),
				'description' => 'The id of the user'
			],
			'email' => [
				'type' => Type::string(),
				'description' => 'The email of user'
			]
		];
	}


	// If you want to resolve the field yourself, you can declare a method
	// with the following format resolve[FIELD_NAME]Field()
	protected function resolveEmailField($root, $args)
	{
		return strtolower($root->email);
	}

}

```

Add the type to the `config/graphql.php` configuration file

```php

'types' => [
	'User' => 'App\GraphQL\Type\UserType'
]

```

You could also add the type with the `GraphQL` Facade, in a service provider for example.

```php

GraphQL::addType('App\GraphQL\Type\UserType', 'User');

```

Then you need to define a query that returns this type (or a list). You can also specify arguments that you can use in the resolve method.
```php

namespace App\GraphQL\Query;

use GraphQL;
use GraphQL\Type\Definition\Type;
use Folklore\GraphQL\Support\Query;
use App\User;

class UsersQuery extends Query {

	protected $attributes = [
		'name' => 'users'
	];

	public function type()
	{
		return Type::listOf(GraphQL::type('User'));
	}

	public function args()
	{
		return [
			'id' => ['name' => 'id', 'type' => Type::string()],
			'email' => ['name' => 'email', 'type' => Type::string()]
		];
	}

	public function resolve($root, $args)
	{
		if(isset($args['id']))
		{
			return User::where('id' , $args['id'])->get();
		}
		else if(isset($args['email']))
		{
			return User::where('email', $args['email'])->get();
		}
		else
		{
			return User::all();
		}
	}

}

```

Add the query to the `config/graphql.php` configuration file

```php

'schemas' => [
	'default' => [
		'query' => [
			'users' => 'App\GraphQL\Query\UsersQuery'
		],
		// ...
	]
]

```

And that's it. You should be able to query GraphQL with a request to the url `/graphql` (or anything you choose in your config). Try a GET request with the following `query` input

```

query FetchUsers {
	users {
		id
		email
	}
}

```

For example, if you use homestead:
```
http://homestead.app/graphql?query=query+FetchUsers{users{id,email}}
```

### Creating a mutation

A mutation is like any other query, it accepts arguments (which will be used to do the mutation) and return an object of a certain type.

For example a mutation to update the password of a user. First you need to define the Mutation.

```php

namespace App\GraphQL\Mutation;

use GraphQL;
use GraphQL\Type\Definition\Type;
use Folklore\GraphQL\Support\Mutation;
use App\User;

class UpdateUserPasswordMutation extends Mutation {

	protected $attributes = [
		'name' => 'updateUserPassword'
	];

	public function type()
	{
		return GraphQL::type('User');
	}

	public function args()
	{
		return [
			'id' => ['name' => 'id', 'type' => Type::nonNull(Type::string())],
			'password' => ['name' => 'password', 'type' => Type::nonNull(Type::string())]
		];
	}

	public function resolve($root, $args)
	{
		$user = User::find($args['id']);
		if(!$user)
		{
			return null;
		}

		$user->password = bcrypt($args['password']);
		$user->save();

		return $user;
	}

}

```

As you can see in the `resolve` method, you use the arguments to update your model and return it.

You then add the muation to the `config/graphql.php` configuration file

```php

'schema' => [
	'default' => [
		'mutation' => [
			'updateUserPassword' => 'App\GraphQL\Mutation\UpdateUserPasswordMutation'
		],
		// ...
	]
]

```


You should then be able to use the following query on your endpoint to do the mutation.

```

mutation users {
	updateUserPassword(id: "1", password: "newpassword") {
		id
		email
	}
}

```

if you use homestead:
```
http://homestead.app/graphql?query=mutation+users{updateUserPassword(id: "1", password: "newpassword"){id,email}}
```

#### Adding validation to mutation

It is possible to add validation rules to mutation. It uses the laravel `Validator` to performs validation against the `args`.

When creating a mutation, you can add a method to define the validation rules that apply by doing the following:

```php

namespace App\GraphQL\Mutation;

use GraphQL;
use GraphQL\Type\Definition\Type;
use Folklore\GraphQL\Support\Mutation;
use App\User;

class UpdateUserEmailMutation extends Mutation {

	protected $attributes = [
		'name' => 'UpdateUserEmail'
	];

	public function type()
	{
		return GraphQL::type('user');
	}

	public function args()
	{
		return [
			'id' => ['name' => 'id', 'type' => Type::string()],
			'email' => ['name' => 'password', 'type' => Type::string()]
		];
	}

	public function rules()
	{
		return [
			'id' => ['required'],
			'email' => ['required', 'email']
		];
	}

	public function resolve($root, $args)
	{
		$user = User::find($args['id']);
		if(!$user)
		{
			return null;
		}

		$user->email = $args['email'];
		$user->save();

		return $user;
	}

}

```

Alternatively you can define rules with each args

```php

class UpdateUserEmailMutation extends Mutation {

	//...

	public function args()
	{
		return [
			'id' => [
				'name' => 'id',
				'type' => Type::string(),
				'rules' => ['required']
			],
			'email' => [
				'name' => 'password',
				'type' => Type::string(),
				'rules' => ['required', 'email']
			]
		];
	}

	//...

}

```

When you execute a mutation, it will returns the validation errors. Since GraphQL specifications define a certain format for errors, the validation errors messages are added to the error object as a extra `validation` attribute. To find the validation error, you should check for the error with a `message` equals to `'validation'`, then the `validation` attribute will contain the normal errors messages returned by the Laravel Validator.

```json
{
	"data": {
		"updateUserEmail": null
	},
	"errors": [
		{
			"message": "validation",
			"locations": [
				{
					"line": 1,
					"column": 20
				}
			],
			"validation": {
				"email": [
					"The email is invalid."
				]
			}
		}
	]
}
```<|MERGE_RESOLUTION|>--- conflicted
+++ resolved
@@ -210,20 +210,16 @@
 
 class UserType extends GraphQLType {
 
-<<<<<<< HEAD
 	protected $attributes = [
-=======
-	/*
+		'name' => 'User',
+		'description' => 'A user'
+	];
+  
+  /*
 	 * Uncomment following line to make the type input object.
 	 * http://graphql.org/learn/schema/#input-types
 	 */
 	// protected $inputObject = true;
-
-    protected $attributes = [
->>>>>>> cfe74fdc
-		'name' => 'User',
-		'description' => 'A user'
-	];
 
 	public function fields()
 	{
