--- conflicted
+++ resolved
@@ -2,14 +2,19 @@
 
 Use Facebook GraphQL with Laravel 5 or Lumen. It is based on the PHP implementation [here](https://github.com/webonyx/graphql-php). You can find more information about GraphQL in the [GraphQL Introduction](http://facebook.github.io/react/blog/2015/05/01/graphql-introduction.html) on the [React](http://facebook.github.io/react) blog or you can read the [GraphQL specifications](https://facebook.github.io/graphql/). This is a work in progress.
 
-This package is compatible with Eloquent model (or any other data source) and Relay. See the example below.
+This package is compatible with Eloquent model (or any other data source). See the example below.
 
 [![Latest Stable Version](https://poser.pugx.org/folklore/graphql/v/stable.svg)](https://packagist.org/packages/folklore/graphql)
 [![Build Status](https://travis-ci.org/Folkloreatelier/laravel-graphql.png?branch=master)](https://travis-ci.org/Folkloreatelier/laravel-graphql)
 [![Total Downloads](https://poser.pugx.org/folklore/graphql/downloads.svg)](https://packagist.org/packages/folklore/graphql)
-[![Coverage Status](https://coveralls.io/repos/github/Folkloreatelier/laravel-graphql/badge.svg?branch=feature%2Frelay)](https://coveralls.io/github/Folkloreatelier/laravel-graphql?branch=feature%2Frelay)
+
+----
+### To use laravel-graphql with Relay, check the [feature/relay](https://github.com/Folkloreatelier/laravel-graphql/tree/feature/relay) branch.
+----
 
 ## Installation
+
+Version 1.0 is released. If you are upgrading from older version, you can check [Upgrade to 1.0](docs/upgrade.md).
 
 #### Dependencies:
 
@@ -21,7 +26,7 @@
 ```json
 {
 	"require": {
-		"folklore/graphql": "dev-feature/relay"
+		"folklore/graphql": "~1.0.0"
 	}
 }
 ```
@@ -71,14 +76,10 @@
 
 **2-** For using the facade you have to uncomment the line `$app->withFacades();` in `bootstrap/app.php`
 
+After uncommenting this line you have the `GraphQL` facade enabled
+
 ```php
 $app->withFacades();
-```
-
-After uncommenting this line you can create the `GraphQL` alias
-
-```php
-class_alias(\Folklore\GraphQL\Support\Facades\GraphQL::class, 'GraphQL');
 ```
 
 **3-** Publish the configuration file
@@ -103,10 +104,10 @@
 config/graphql.php
 ```
 
-<<<<<<< HEAD
 ## Documentation
 
-- [Upgrade to 1.0](docs/upgrade.md)
+- [Upgrade to 1.1](docs/upgrade.md#upgrade-from-1-0-to-1-1)
+- [Upgrade to 1.0](docs/upgrade.md#upgrade-to-1-0)
 
 ## Usage
 
@@ -114,6 +115,7 @@
 - [Creating a query](#creating-a-query)
 - [Creating a mutation](#creating-a-mutation)
 - [Adding validation to mutation](#adding-validation-to-mutation)
+- [Relay](docs/relay.md)
 
 #### Advanced Usage
 - [Query variables](docs/advanced.md#query-variables)
@@ -129,51 +131,83 @@
 You can define multiple schemas in the config:
 
 ```php
-=======
-## Simple Usage
->>>>>>> e7ad1aa7
-
-**1-** First create a type:
-
-```
-php artisan make:graphql:type UserType
-```
-
-This command will create a Type Class `UserType.php` in the `app/GraphQL/Type` folder. You can review the file and add fields.
-
-```php
-
-class UserType extends BaseType
-{
-
-    //...
-
-    protected function fields()
-    {
-        return [
-            'id' => [
-                'type' => Type::id(),
-                'description' => 'The user id'
-            ],
-            'email' => [
-                'type' => Type::string(),
-                'description' => 'The user email'
-            ]
-        ]
-    }
-
-    //...
-
-}
-
-```
-
-Then you need to add the Type to the config in `config/graphql.php`, like so:
-
-```php
-<?php
-
-<<<<<<< HEAD
+
+'schema' => 'default',
+
+'schemas' => [
+	'default' => [
+		'query' => [
+			//'users' => 'App\GraphQL\Query\UsersQuery'
+		],
+		'mutation' => [
+			//'updateUserEmail' => 'App\GraphQL\Query\UpdateUserEmailMutation'
+		]
+	],
+	'secret' => [
+		'query' => [
+			//'users' => 'App\GraphQL\Query\UsersQuery'
+		],
+		'mutation' => [
+			//'updateUserEmail' => 'App\GraphQL\Query\UpdateUserEmailMutation'
+		]
+	]
+]
+
+```
+
+Or you can add schema using the facade:
+
+```php
+
+GraphQL::addSchema('secret', [
+	'query' => [
+		'users' => 'App\GraphQL\Query\UsersQuery'
+	],
+	'mutation' => [
+		'updateUserEmail' => 'App\GraphQL\Query\UpdateUserEmailMutation'
+	]
+]);
+
+```
+
+Afterwards, you can build the schema using the facade:
+
+```php
+
+// Will return the default schema defined by 'schema' in the config
+$schema = GraphQL::schema();
+
+// Will return the 'secret' schema
+$schema = GraphQL::schema('secret');
+
+// Will build a new schema
+$schema = GraphQL::schema([
+	'query' => [
+		//'users' => 'App\GraphQL\Query\UsersQuery'
+	],
+	'mutation' => [
+		//'updateUserEmail' => 'App\GraphQL\Query\UpdateUserEmailMutation'
+	]
+]);
+
+```
+
+Or you can request the endpoint for a specific schema
+
+```
+// Default schema
+http://homestead.app/graphql?query=query+FetchUsers{users{id,email}}
+
+// Secret schema
+http://homestead.app/graphql/secret?query=query+FetchUsers{users{id,email}}
+```
+
+### Creating a query
+
+First you need to create a type.
+
+```php
+
 namespace App\GraphQL\Type;
 
 use GraphQL\Type\Definition\Type;
@@ -185,7 +219,7 @@
 		'name' => 'User',
 		'description' => 'A user'
 	];
-  
+
   /*
 	 * Uncomment following line to make the type input object.
 	 * http://graphql.org/learn/schema/#input-types
@@ -205,168 +239,124 @@
 			]
 		];
 	}
-=======
-return [
->>>>>>> e7ad1aa7
-
-    //...
-
-    'types' => [
-        \App\GraphQL\Type\UserType::class
-    ]
-
-    //...
-
-];
-```
-
-Or use the facade in a service provider, like this:
-
-```php
-class AppServiceProvider extends ServiceProvider
-{
-    //...
-
-    public function boot()
-    {
-        GraphQL::addType(\App\GraphQL\Type\UserType::class);
-    }
-
-    //...  
-}
-```
-
-**2-** Then create a query:
-
-```
-php artisan make:graphql:query UserQuery
-```
-
-Review the file and add arguments, the type returned by the query and fill the resolve method
-
-```php
-
-class UserType extends BaseType
-{
-
-    //...
-
-    protected function args()
-    {
-        return [
-            'id' => [
-                'name' => 'id',
-                'type' => Type::nonNull(Type::id()),
-                'description' => 'The user id'
-            ]
-        ]
-    }
-
-    protected function type()
-    {
-        //This is the type we've created the step before
-        return GraphQL::type('User');
-    }
-
-    public function resolve($root, $args, $context, ResolveInfo $info)
-    {
-        //Take the arguments and get a user from an eloquent model
-        $user = User::find($args['id']);
-
-<<<<<<< HEAD
+
+
+	// If you want to resolve the field yourself, you can declare a method
+	// with the following format resolve[FIELD_NAME]Field()
+	protected function resolveEmailField($root, $args)
+	{
+		return strtolower($root->email);
+	}
+
+}
+
+```
+
+Add the type to the `config/graphql.php` configuration file
+
+```php
+
+'types' => [
+	'User' => 'App\GraphQL\Type\UserType'
+]
+
+```
+
+You could also add the type with the `GraphQL` Facade, in a service provider for example.
+
+```php
+
+GraphQL::addType('App\GraphQL\Type\UserType', 'User');
+
+```
+
+Then you need to define a query that returns this type (or a list). You can also specify arguments that you can use in the resolve method.
+```php
+
+namespace App\GraphQL\Query;
+
+use GraphQL;
+use GraphQL\Type\Definition\Type;
+use Folklore\GraphQL\Support\Query;
+use App\User;
+
+class UsersQuery extends Query {
+
+	protected $attributes = [
+		'name' => 'users'
+	];
+
+	public function type()
+	{
+		return Type::listOf(GraphQL::type('User'));
+	}
+
+	public function args()
+	{
+		return [
+			'id' => ['name' => 'id', 'type' => Type::string()],
+			'email' => ['name' => 'email', 'type' => Type::string()]
+		];
+	}
+
+	public function resolve($root, $args)
+	{
+		if(isset($args['id']))
+		{
+			return User::where('id' , $args['id'])->get();
+		}
+		else if(isset($args['email']))
+		{
+			return User::where('email', $args['email'])->get();
+		}
+		else
+		{
+			return User::all();
+		}
+	}
+
+}
+
+```
+
+Add the query to the `config/graphql.php` configuration file
+
+```php
+
+'schemas' => [
+	'default' => [
+		'query' => [
+			'users' => 'App\GraphQL\Query\UsersQuery'
+		],
+		// ...
+	]
+]
+
+```
+
+And that's it. You should be able to query GraphQL with a request to the url `/graphql` (or anything you choose in your config). Try a GET request with the following `query` input
+
+```
+
 query FetchUsers {
 	users {
 		id
 		email
 	}
 }
-=======
-        return $user
-    }
->>>>>>> e7ad1aa7
-
-}
-
-```
-
-The you need to add the query to the default schema in the config `config/graphql.php`.
-
-```php
-<?php
-
-return [
-
-    //...
-
-    'schemas' => [
-        'default' => [
-            'query' => [
-                'user' => \App\GraphQL\Query\UserQuery::class
-            ]
-            //...
-        ]
-    ]
-
-    //...
-
-];
-```
-
-or using the facade:
-
-```php
-class AppServiceProvider extends ServiceProvider
-{
-    //...
-
-    public function boot()
-    {
-        GraphQL::addSchema('default', [
-            'query' => [
-                'user' => \App\GraphQL\Query\UserQuery::class
-            ]
-        ]);
-    }
-
-    //...  
-}
-```
-
-**3-** Query your schema
-
-You can then query your schema by sending a GET request to `/graphql` with the following input:
-
-<<<<<<< HEAD
-mutation users {
-	updateUserPassword(id: "1", password: "newpassword") {
-		id
-		email
-	}
-=======
-*query*
-```graphql
-query GetUser($id: ID!)
-{
-    user (id: $id)
-    {
-        id
-        email
-    }
->>>>>>> e7ad1aa7
-}
-```
-
-<<<<<<< HEAD
-if you use homestead:
-```
-http://homestead.app/graphql?query=mutation+users{updateUserPassword(id: "1", password: "newpassword"){id,email}}
-```
-
-#### Adding validation to mutation
-
-It is possible to add validation rules to mutation. It uses the laravel `Validator` to performs validation against the `args`.
-
-When creating a mutation, you can add a method to define the validation rules that apply by doing the following:
+
+```
+
+For example, if you use homestead:
+```
+http://homestead.app/graphql?query=query+FetchUsers{users{id,email}}
+```
+
+### Creating a mutation
+
+A mutation is like any other query, it accepts arguments (which will be used to do the mutation) and return an object of a certain type.
+
+For example a mutation to update the password of a user. First you need to define the Mutation.
 
 ```php
 
@@ -377,10 +367,10 @@
 use Folklore\GraphQL\Support\Mutation;
 use App\User;
 
-class UpdateUserEmailMutation extends Mutation {
+class UpdateUserPasswordMutation extends Mutation {
 
 	protected $attributes = [
-		'name' => 'UpdateUserEmail'
+		'name' => 'updateUserPassword'
 	];
 
 	public function type()
@@ -391,16 +381,8 @@
 	public function args()
 	{
 		return [
-			'id' => ['name' => 'id', 'type' => Type::string()],
-			'email' => ['name' => 'email', 'type' => Type::string()]
-		];
-	}
-
-	public function rules()
-	{
-		return [
-			'id' => ['required'],
-			'email' => ['required', 'email']
+			'id' => ['name' => 'id', 'type' => Type::nonNull(Type::string())],
+			'password' => ['name' => 'password', 'type' => Type::nonNull(Type::string())]
 		];
 	}
 
@@ -412,22 +394,112 @@
 			return null;
 		}
 
+		$user->password = bcrypt($args['password']);
+		$user->save();
+
+		return $user;
+	}
+
+}
+
+```
+
+As you can see in the `resolve` method, you use the arguments to update your model and return it.
+
+You then add the muation to the `config/graphql.php` configuration file
+
+```php
+
+'schema' => [
+	'default' => [
+		'mutation' => [
+			'updateUserPassword' => 'App\GraphQL\Mutation\UpdateUserPasswordMutation'
+		],
+		// ...
+	]
+]
+
+```
+
+
+You should then be able to use the following query on your endpoint to do the mutation.
+
+```
+
+mutation users {
+	updateUserPassword(id: "1", password: "newpassword") {
+		id
+		email
+	}
+}
+
+```
+
+if you use homestead:
+```
+http://homestead.app/graphql?query=mutation+users{updateUserPassword(id: "1", password: "newpassword"){id,email}}
+```
+
+#### Adding validation to mutation
+
+It is possible to add validation rules to mutation. It uses the laravel `Validator` to performs validation against the `args`.
+
+When creating a mutation, you can add a method to define the validation rules that apply by doing the following:
+
+```php
+
+namespace App\GraphQL\Mutation;
+
+use GraphQL;
+use GraphQL\Type\Definition\Type;
+use Folklore\GraphQL\Support\Mutation;
+use App\User;
+
+class UpdateUserEmailMutation extends Mutation {
+
+	protected $attributes = [
+		'name' => 'UpdateUserEmail'
+	];
+
+	public function type()
+	{
+		return GraphQL::type('User');
+	}
+
+	public function args()
+	{
+		return [
+			'id' => ['name' => 'id', 'type' => Type::string()],
+			'email' => ['name' => 'email', 'type' => Type::string()]
+		];
+	}
+
+	public function rules()
+	{
+		return [
+			'id' => ['required'],
+			'email' => ['required', 'email']
+		];
+	}
+
+	public function resolve($root, $args)
+	{
+		$user = User::find($args['id']);
+		if(!$user)
+		{
+			return null;
+		}
+
 		$user->email = $args['email'];
 		$user->save();
 
 		return $user;
 	}
 
-=======
-*variables*
-```json
-{
-    "id": "1"
->>>>>>> e7ad1aa7
-}
-```
-
-<<<<<<< HEAD
+}
+
+```
+
 Alternatively you can define rules with each args
 
 ```php
@@ -456,16 +528,30 @@
 
 }
 
-=======
-Full url:
-```
-http://homestead.dev/graphql?variables={"id":"1"}&query=query GetUser($id: ID!) { user (id: $id) { id email } }
->>>>>>> e7ad1aa7
-```
-
-## Documentation
-
-- [All documentation](docs/readme.md)
-- [Relay usage](docs/relay.md)
-- [Advanced usage](docs/advanced.md)
-- [Upgrade guide](docs/upgrade.md)+```
+
+When you execute a mutation, it will returns the validation errors. Since GraphQL specifications define a certain format for errors, the validation errors messages are added to the error object as a extra `validation` attribute. To find the validation error, you should check for the error with a `message` equals to `'validation'`, then the `validation` attribute will contain the normal errors messages returned by the Laravel Validator.
+
+```json
+{
+	"data": {
+		"updateUserEmail": null
+	},
+	"errors": [
+		{
+			"message": "validation",
+			"locations": [
+				{
+					"line": 1,
+					"column": 20
+				}
+			],
+			"validation": {
+				"email": [
+					"The email is invalid."
+				]
+			}
+		}
+	]
+}
+```